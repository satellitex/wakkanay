--- conflicted
+++ resolved
@@ -16,12 +16,8 @@
     "lint:fix": "eslint --fix --ext ts,tsx src"
   },
   "dependencies": {
-<<<<<<< HEAD
     "ethers": "^4.0.38",
-=======
-    "ethers": "^4.0.37",
     "express": "^4.17.1",
->>>>>>> b889fa3e
     "js-logger": "^1.6.0",
     "levelup": "^4.3.1",
     "memdown": "^5.1.0",
@@ -32,29 +28,18 @@
     "tslib": "^1.10.0"
   },
   "devDependencies": {
-<<<<<<< HEAD
+    "@types/express": "^4.17.1",
     "@types/jest": "^24.0.20",
-=======
-    "@types/express": "^4.17.1",
-    "@types/jest": "^24.0.19",
->>>>>>> b889fa3e
     "@types/levelup": "^3.1.1",
     "@types/memdown": "^3.0.0",
     "@types/node-fetch": "^2.5.2",
     "@types/react-native-sqlite-storage": "^3.3.1",
-<<<<<<< HEAD
     "@typescript-eslint/eslint-plugin": "^2.5.0",
     "@typescript-eslint/parser": "^2.5.0",
+    "@types/socket.io": "^2.1.4",
+    "@types/socket.io-client": "^1.4.32",
     "eslint": "^6.6.0",
     "eslint-config-prettier": "^6.5.0",
-=======
-    "@types/socket.io": "^2.1.4",
-    "@types/socket.io-client": "^1.4.32",
-    "@typescript-eslint/eslint-plugin": "^2.4.0",
-    "@typescript-eslint/parser": "^2.4.0",
-    "eslint": "^6.5.1",
-    "eslint-config-prettier": "^6.4.0",
->>>>>>> b889fa3e
     "eslint-plugin-prettier": "^3.1.1",
     "jest": "^24.9.0",
     "nyc": "^14.0.0",

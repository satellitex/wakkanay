import { Property } from '../../../src/ovm/types'
import { Address, Bytes, Integer } from '../../../src/types/Codables'
import {
  initializeDeciderManager,
  ForAllSuchThatDeciderAddress,
  LessThanQuantifierAddress
} from '../helpers/initiateDeciderManager'
import {
  CompiledPredicate,
<<<<<<< HEAD
  constructInput
=======
  createSubstitutions
>>>>>>> caf874f0
} from '../../../src/ovm/decompiler/CompiledPredicate'
import Coder from '../../../src/coder'
import { testSource } from './TestSource'
import { arrayify } from 'ethers/utils'

describe('CompiledPredicate', () => {
  const TestPredicateAddress = Address.from(
    '0x0250035000301010002000900380005700060001'
  )

  const deciderManager = initializeDeciderManager()

  it('return Property', async () => {
    const compiledPredicate = new CompiledPredicate(testSource)
    // Create an instance of compiled predicate "TestF(TestF, 10)".
    const property = compiledPredicate.decompileProperty(
      new Property(TestPredicateAddress, [
        Bytes.fromString('TestF'),
        Coder.encode(Integer.from(10))
      ]),
      deciderManager.shortnameMap
    )

    expect(property).toEqual({
      deciderAddress: ForAllSuchThatDeciderAddress,
      inputs: [
        Coder.encode(
          new Property(LessThanQuantifierAddress, [
            Bytes.fromHexString('0x3130')
          ]).toStruct()
        ),
        Bytes.fromString('b'),
        Coder.encode(
          new Property(TestPredicateAddress, [
            Bytes.fromHexString('0x546573744641'),
            Bytes.fromHexString('0x5f5f5641524941424c455f5f62')
          ]).toStruct()
        )
      ]
    })
  })

  it('throw exception because the name is not found', async () => {
    const compiledPredicate = new CompiledPredicate(testSource)
    expect(() => {
      compiledPredicate.decompileProperty(
        new Property(TestPredicateAddress, [
          Bytes.fromString('NotFound'),
          Coder.encode(Integer.from(10))
        ]),
        deciderManager.shortnameMap
      )
    }).toThrowError('cannot find NotFound in contracts')
  })

<<<<<<< HEAD
  describe('constructInput', () => {
    const childAddress = Address.from(
      '0x0250035000301010002000900380005700060002'
    )
    const childPropertyBytes = Coder.encode(
      new Property(childAddress, [
        Bytes.fromString('0'),
        Bytes.fromString('1'),
        Bytes.fromString('2')
      ]).toStruct()
    )
    const propertyBytes = Coder.encode(
      new Property(TestPredicateAddress, [
        childPropertyBytes,
        Bytes.fromString('3')
      ]).toStruct()
    )
    it('return anInput bytes as it is', async () => {
      expect(constructInput(propertyBytes, [])).toEqual(propertyBytes)
    })

    it('return child input of property bytes', async () => {
      expect(constructInput(propertyBytes, [1])).toEqual(Bytes.fromString('3'))
      expect(constructInput(propertyBytes, [0, 0])).toEqual(
        Bytes.fromString('0')
      )
      expect(constructInput(propertyBytes, [0, 2])).toEqual(
        Bytes.fromString('2')
      )
    })

    it('return child address of property bytes', async () => {
      expect(constructInput(propertyBytes, [-1])).toEqual(
        Bytes.fromHexString(TestPredicateAddress.data)
      )
      expect(constructInput(propertyBytes, [0, -1])).toEqual(
        Bytes.fromHexString(childAddress.data)
      )
    })

    it('throw exception', async () => {
      expect(() => {
        expect(constructInput(Bytes.fromString('invalid'), [1])).toEqual(
          Bytes.fromString('3')
        )
      }).toThrowError('Unexpected token i in JSON at position 0')
=======
  describe('createSubstitutions', () => {
    const a = Bytes.fromString('a')
    const b = Bytes.fromString('b')
    it('return key Bytes map object', async () => {
      expect(createSubstitutions(['a', 'b'], [a, b])).toEqual({
        a,
        b
      })
    })
    it('throw exception because input length are different', async () => {
      expect(() => {
        createSubstitutions(['a', 'b'], [a])
      }).toThrowError('The length of inputDefs and inputs must be same.')
>>>>>>> caf874f0
    })
  })
})<|MERGE_RESOLUTION|>--- conflicted
+++ resolved
@@ -7,11 +7,8 @@
 } from '../helpers/initiateDeciderManager'
 import {
   CompiledPredicate,
-<<<<<<< HEAD
-  constructInput
-=======
+  constructInput,
   createSubstitutions
->>>>>>> caf874f0
 } from '../../../src/ovm/decompiler/CompiledPredicate'
 import Coder from '../../../src/coder'
 import { testSource } from './TestSource'
@@ -67,7 +64,6 @@
     }).toThrowError('cannot find NotFound in contracts')
   })
 
-<<<<<<< HEAD
   describe('constructInput', () => {
     const childAddress = Address.from(
       '0x0250035000301010002000900380005700060002'
@@ -110,11 +106,11 @@
 
     it('throw exception', async () => {
       expect(() => {
-        expect(constructInput(Bytes.fromString('invalid'), [1])).toEqual(
-          Bytes.fromString('3')
-        )
+        constructInput(Bytes.fromString('invalid'), [1])
       }).toThrowError('Unexpected token i in JSON at position 0')
-=======
+    })
+  })
+
   describe('createSubstitutions', () => {
     const a = Bytes.fromString('a')
     const b = Bytes.fromString('b')
@@ -128,7 +124,6 @@
       expect(() => {
         createSubstitutions(['a', 'b'], [a])
       }).toThrowError('The length of inputDefs and inputs must be same.')
->>>>>>> caf874f0
     })
   })
 })
import { IWallet } from '../interfaces/IWallet'
import * as ethers from 'ethers'
import { arrayify, joinSignature, parseUnits, SigningKey } from 'ethers/utils'
import BigNumber from 'bignumber.js'
import { Address, Bytes } from '../../types/Codables'
<<<<<<< HEAD
import { Balance } from '../../types'

const ERC20abi = [
  'function balanceOf(address tokenOwner) view returns (uint)',
  'function symbol() view returns (string)',
  'function decimals() view returns (uint)'
]
=======
import { IDepositContract } from '../../contract'
import { DepositContract } from '../../contract/eth/DepositContract'
>>>>>>> 6fac4db7

export class EthWallet implements IWallet {
  private ethersWallet: ethers.Wallet
  private signingKey: SigningKey

  constructor(ethersWallet: ethers.Wallet) {
    this.ethersWallet = ethersWallet
    this.signingKey = new SigningKey(this.ethersWallet.privateKey)
  }
<<<<<<< HEAD

  public getEthersWallet(): ethers.Wallet {
    return this.ethersWallet
  }

=======
>>>>>>> 6fac4db7
  public getAddress(): Address {
    return Address.from(this.signingKey.address)
  }

  public async getL1Balance(tokenAddress?: Address): Promise<Balance> {
    let value: BigNumber, decimals: number, symbol: string
    if (tokenAddress) {
      const contract = new ethers.Contract(tokenAddress.raw, ERC20abi, this.ethersWallet.provider)
      const ERC20 = contract.connect(this.ethersWallet)
      const balanceRes = await ERC20.balanceOf(this.getAddress().raw)
      value = new BigNumber(balanceRes.toString())
      decimals = Number(await ERC20.decimals())
      symbol = await ERC20.symbol()
    } else {
      const balanceRes = await this.ethersWallet.getBalance()
      const balanceGwei = parseUnits(balanceRes.toString(), 'gwei')
      value = new BigNumber(balanceGwei.toString())
      decimals = 9
      symbol = 'gwei'
    }
    return new Balance(value, decimals, symbol)
  }

  /**
   * signMessage signed a hex string message
   * @param message is hex string
   */
  public async signMessage(message: Bytes): Promise<Bytes> {
    return Bytes.fromHexString(
      joinSignature(this.signingKey.signDigest(arrayify(message.toHexString())))
    )
  }
<<<<<<< HEAD

  /**
   * verify signature
   * secp256k1 doesn't need a public key to verify the signature
   */
  public async verifySignature(message: Bytes, signature: Bytes): Promise<Boolean> {
    const recoveredAddress = this.recoverAddress(message, signature)
    return (recoveredAddress.raw.toLocaleLowerCase() === this.ethersWallet.address.toLocaleLowerCase())
  }

  /**
   * recoverAddress
   */
  private recoverAddress(message: Bytes, signatureBytes: Bytes): Address {
    const signature = ethers.utils.splitSignature(signatureBytes.toHexString())
    const recoverAddress = ethers.utils.recoverAddress(
      message.toHexString(),
      signature
    )
    return Address.from(recoverAddress)
=======
  public getDepositContract(address: Address): IDepositContract {
    return new DepositContract(this.getConnection(address, DepositContract.abi))
  }
  /**
   * Get contract instance which connecting by this wallet.
   * @param wallet
   * @param contractAddress
   * @param abi
   */
  private getConnection(contractAddress: Address, abi: string[]) {
    const ethersWallet = this.ethersWallet
    const contract = new ethers.Contract(
      contractAddress.data,
      abi,
      ethersWallet.provider
    )
    return contract.connect(ethersWallet)
>>>>>>> 6fac4db7
  }
}<|MERGE_RESOLUTION|>--- conflicted
+++ resolved
@@ -1,9 +1,10 @@
 import { IWallet } from '../interfaces/IWallet'
+import { IDepositContract } from '../../contract'
+import { DepositContract } from '../../contract/eth/DepositContract'
 import * as ethers from 'ethers'
 import { arrayify, joinSignature, parseUnits, SigningKey } from 'ethers/utils'
 import BigNumber from 'bignumber.js'
 import { Address, Bytes } from '../../types/Codables'
-<<<<<<< HEAD
 import { Balance } from '../../types'
 
 const ERC20abi = [
@@ -11,10 +12,6 @@
   'function symbol() view returns (string)',
   'function decimals() view returns (uint)'
 ]
-=======
-import { IDepositContract } from '../../contract'
-import { DepositContract } from '../../contract/eth/DepositContract'
->>>>>>> 6fac4db7
 
 export class EthWallet implements IWallet {
   private ethersWallet: ethers.Wallet
@@ -24,14 +21,11 @@
     this.ethersWallet = ethersWallet
     this.signingKey = new SigningKey(this.ethersWallet.privateKey)
   }
-<<<<<<< HEAD
 
   public getEthersWallet(): ethers.Wallet {
     return this.ethersWallet
   }
 
-=======
->>>>>>> 6fac4db7
   public getAddress(): Address {
     return Address.from(this.signingKey.address)
   }
@@ -64,7 +58,6 @@
       joinSignature(this.signingKey.signDigest(arrayify(message.toHexString())))
     )
   }
-<<<<<<< HEAD
 
   /**
    * verify signature
@@ -75,20 +68,10 @@
     return (recoveredAddress.raw.toLocaleLowerCase() === this.ethersWallet.address.toLocaleLowerCase())
   }
 
-  /**
-   * recoverAddress
-   */
-  private recoverAddress(message: Bytes, signatureBytes: Bytes): Address {
-    const signature = ethers.utils.splitSignature(signatureBytes.toHexString())
-    const recoverAddress = ethers.utils.recoverAddress(
-      message.toHexString(),
-      signature
-    )
-    return Address.from(recoverAddress)
-=======
   public getDepositContract(address: Address): IDepositContract {
     return new DepositContract(this.getConnection(address, DepositContract.abi))
   }
+
   /**
    * Get contract instance which connecting by this wallet.
    * @param wallet
@@ -103,6 +86,16 @@
       ethersWallet.provider
     )
     return contract.connect(ethersWallet)
->>>>>>> 6fac4db7
+  }
+  /**
+   * recoverAddress
+   */
+  private recoverAddress(message: Bytes, signatureBytes: Bytes): Address {
+    const signature = ethers.utils.splitSignature(signatureBytes.toHexString())
+    const recoverAddress = ethers.utils.recoverAddress(
+      message.toHexString(),
+      signature
+    )
+    return Address.from(recoverAddress)
   }
 }
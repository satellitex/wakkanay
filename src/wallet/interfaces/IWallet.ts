--- conflicted
+++ resolved
@@ -1,9 +1,6 @@
 import { Address, Bytes } from '../../types/Codables'
-<<<<<<< HEAD
 import { Balance } from '../../types'
-=======
 import { IDepositContract } from '../../contract'
->>>>>>> 6fac4db7
 
 export interface IWallet {
   getAddress(): Address
@@ -13,7 +10,6 @@
    * signMessage signed a hex string message
    * @param message is hex string
    */
-<<<<<<< HEAD
   signMessage(message: Bytes): Promise<Bytes>
 
   /**
@@ -24,12 +20,10 @@
    * @param publicKey?
    */
   verifySignature(message: Bytes, signature: Bytes, publicKey?: Bytes): Promise<Boolean>
-=======
-  signMessage(message: Bytes): Bytes
+
   /**
    * Gets deposit contract interface for certain L1 platform
    * @param address
    */
   getDepositContract(address: Address): IDepositContract
->>>>>>> 6fac4db7
 }
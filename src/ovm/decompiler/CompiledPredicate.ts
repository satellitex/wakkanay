import { Bytes, Address } from '../../types'
import {
  Property,
  convertStringToLogicalConnective,
  convertStringToAtomicPredicate,
  FreeVariable,
  AtomicPredicateStrings,
  LogicalConnectiveStrings
} from '../types'
import { transpiler } from 'ovm-compiler'
import Coder from '../../coder'
import { replaceHint } from '../deciders/getWitnesses'
import { decodeStructable } from '../../utils/DecoderUtil'

/**
 * When we have a property below, We can use CompiledPredicate  class to make a property from predicate and concrete inputs.
 * `Test(a) = For all b such that Q(b): Bool(a) and Bool(b)`
 * CompiledPredicate.instantiate(address, name, inputs) creates a property from output of ovm-compiler.
 * We can get an instance of CompiledPredicate with source like
 * ```
 * const compiledPredicate = new CompiledPredicate(source)
 * ```
 * And it can instantiate property using Test.
 * ```
 * // For all b such that Q(b): Bool(10) and Bool(b)
 * compiledPredicate.instantiate('TestF', [10])
 * // Bool(10) and Bool(5)
 * compiledPredicate.instantiate('TestFA', [10, 5])
 * ```
 */
export class CompiledPredicate {
  compiled: transpiler.CompiledPredicate
  constructor(compiled: transpiler.CompiledPredicate) {
    this.compiled = compiled
  }

  /**
   * decompileProperty expands a compiled property to original property
   * @param compiledProperty source compiled property
   * @param predicateTable The mapping between shortname of predicates and its address
   * @returns original property
   */
  decompileProperty(
    compiledProperty: Property,
    predicateTable: ReadonlyMap<string, Address>
  ): Property {
    const name: string = compiledProperty.inputs[0].intoString()
    const c = this.compiled.contracts.find(c => c.definition.name == name)
    if (!c) {
      throw new Error(`cannot find ${name} in contracts`)
    }

    const predicateAddress = predicateTable.get(
      convertStringToLogicalConnective(c.definition
        .predicate as LogicalConnectiveStrings)
    )

    if (predicateAddress === undefined) {
      throw new Error(`predicateAddress ${c.definition.predicate} not found`)
    }

    return new Property(
      predicateAddress,
      c.definition.inputs.map((i, index) => {
        if (typeof i == 'string') {
          if (
            (c.definition.predicate == 'ForAllSuchThat' ||
              c.definition.predicate == 'ThereExistsSuchThat') &&
            index == 0
          ) {
            i = replaceHint(
              i,
              createSubstitutions(
                c.definition.inputDefs,
                compiledProperty.inputs
              )
            )
          }
          return Bytes.fromString(i)
        } else if (i.predicate.type == 'AtomicPredicate') {
          let atomicPredicateAddress: Address | undefined
          const atomicPredicate = convertStringToAtomicPredicate(i.predicate
            .source as AtomicPredicateStrings)
          if (atomicPredicate) {
            atomicPredicateAddress = predicateTable.get(atomicPredicate)
          } else {
            atomicPredicateAddress = compiledProperty.deciderAddress
          }
          if (atomicPredicateAddress === undefined) {
            throw new Error(`The address of ${i.predicate.source} not found.`)
          }
          return Coder.encode(
            this.createChildProperty(
              atomicPredicateAddress,
              i,
              compiledProperty.inputs
            ).toStruct()
          )
        } else {
          throw new Error('predicate must be atomic or string')
        }
      })
    )
  }

  /**
   * createProperty
   * @param atomicPredicateAddress
   * @param proposition
   * @param inputs
   */
  private createChildProperty(
    atomicPredicateAddress: Address,
    proposition: transpiler.AtomicProposition,
    inputs: Bytes[]
  ): Property {
    return new Property(
      atomicPredicateAddress,
      proposition.inputs.map(i => {
        if (i.type == 'NormalInput') {
          return inputs[i.inputIndex]
        } else if (i.type == 'VariableInput') {
          return FreeVariable.from(i.placeholder)
        } else if (i.type == 'LabelInput') {
          return Bytes.fromString(i.label)
        } else {
          throw new Error(`${i} has unknow type`)
        }
      })
    )
  }
}

/**
 * create substitution map from key list and value list
 * @param inputDefs
 * @param inputs
 */
export const createSubstitutions = (
  inputDefs: string[],
  inputs: Bytes[]
): { [key: string]: Bytes } => {
  const result: { [key: string]: Bytes } = {}
  if (inputDefs.length != inputs.length) {
    throw new Error('The length of inputDefs and inputs must be same.')
  }
<<<<<<< HEAD
}

/**
 * constructInput return child property bytes of anInput.
 * This method is used for constructing new inputs of decompiled property.
 * @param anInput if children has items, anInput must be Property
 * @param children children are array of input indexed to return child
 */
export const constructInput = (anInput: Bytes, children: number[]): Bytes => {
  if (children.length == 0) {
    return anInput
  }
  const property = decodeStructable(Property, Coder, anInput)
  if (children[0] == -1) {
    // -1 means `.address`
    return Bytes.fromHexString(property.deciderAddress.data)
  } else {
    return constructInput(property.inputs[children[0]], children.slice(1))
  }
=======
  inputDefs.forEach((def, index) => {
    result[def] = inputs[index]
  })
  return result
>>>>>>> caf874f0
}<|MERGE_RESOLUTION|>--- conflicted
+++ resolved
@@ -144,7 +144,10 @@
   if (inputDefs.length != inputs.length) {
     throw new Error('The length of inputDefs and inputs must be same.')
   }
-<<<<<<< HEAD
+  inputDefs.forEach((def, index) => {
+    result[def] = inputs[index]
+  })
+  return result
 }
 
 /**
@@ -164,10 +167,4 @@
   } else {
     return constructInput(property.inputs[children[0]], children.slice(1))
   }
-=======
-  inputDefs.forEach((def, index) => {
-    result[def] = inputs[index]
-  })
-  return result
->>>>>>> caf874f0
 }